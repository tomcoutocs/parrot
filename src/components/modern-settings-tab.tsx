"use client"

import { useState, useEffect } from "react"
<<<<<<< HEAD
import { Save, Building2, Globe, Phone, MapPin, Briefcase, CheckCircle2, XCircle, Users, Key, Lock, DollarSign, Trash2, AlertTriangle, User, Mail } from "lucide-react"
=======
import { Save, Building2, Globe, Phone, MapPin, Briefcase, CheckCircle2, XCircle, Users, Key, Lock, DollarSign, Trash2, AlertTriangle, X, CheckCircle } from "lucide-react"
>>>>>>> 26605cc6
import { Button } from "@/components/ui/button"
import { Input } from "@/components/ui/input"
import { Label } from "@/components/ui/label"
import { Textarea } from "@/components/ui/textarea"
import { Card, CardContent, CardDescription, CardHeader, CardTitle } from "@/components/ui/card"
import { Switch } from "@/components/ui/switch"
import { Checkbox } from "@/components/ui/checkbox"
import { Select, SelectContent, SelectItem, SelectTrigger, SelectValue } from "@/components/ui/select"
import { Dialog, DialogContent, DialogDescription, DialogFooter, DialogHeader, DialogTitle } from "@/components/ui/dialog"
import { Alert, AlertDescription } from "@/components/ui/alert"
import { updateCompany, updateCompanyServices, getCompanyServices, deleteCompany } from "@/lib/database-functions"
import { fetchCompaniesOptimized } from "@/lib/simplified-database-functions"
import { fetchServicesOptimized } from "@/lib/simplified-database-functions"
import { fetchUsersOptimized } from "@/lib/simplified-database-functions"
import { invalidateCompanyCache } from "@/lib/optimized-database-functions"
import { Service, Company } from "@/lib/supabase"
import { toastSuccess, toastError } from "@/lib/toast"
import { useSession } from "@/components/providers/session-provider"
import { useRouter } from "next/navigation"
import { Loader2, Settings } from "lucide-react"
import { LoadingSpinner } from "@/components/ui/loading-states"
import { GoogleAdsCredentialsModal } from "@/components/modals/google-ads-credentials-modal"
import { MetaAdsCredentialsModal } from "@/components/modals/meta-ads-credentials-modal"
import { ShopifyCredentialsModal } from "@/components/modals/shopify-credentials-modal"
import { KlaviyoCredentialsModal } from "@/components/modals/klaviyo-credentials-modal"

interface ModernSettingsTabProps {
  activeSpace: string | null
  onServicesUpdated?: () => void
}

export function ModernSettingsTab({ activeSpace, onServicesUpdated }: ModernSettingsTabProps) {
  const { data: session } = useSession()
  const [loading, setLoading] = useState(true)
  const [saving, setSaving] = useState(false)
  const [company, setCompany] = useState<Company | null>(null)
  const [services, setServices] = useState<Service[]>([])
  const [managers, setManagers] = useState<Array<{ id: string; name: string }>>([])
  const [showDeleteDialog, setShowDeleteDialog] = useState(false)
  const [deleteConfirmation, setDeleteConfirmation] = useState("")
  const [deleting, setDeleting] = useState(false)
<<<<<<< HEAD
  const [sendingResetLink, setSendingResetLink] = useState(false)
=======
  const [showGoogleAdsModal, setShowGoogleAdsModal] = useState(false)
  const [showMetaAdsModal, setShowMetaAdsModal] = useState(false)
  const [showShopifyModal, setShowShopifyModal] = useState(false)
  const [showKlaviyoModal, setShowKlaviyoModal] = useState(false)
>>>>>>> 26605cc6
  const router = useRouter()
  
  const [formData, setFormData] = useState({
    name: "",
    description: "",
    industry: "",
    website: "",
    phone: "",
    address: "",
    is_active: true,
    is_partner: false,
    selectedServices: [] as string[],
    managerId: "",
    retainer: "",
    revenue: "",
    meta_api_key: "",
    google_api_key: "",
    shopify_api_key: "",
  })

  useEffect(() => {
    if (activeSpace) {
      loadData()
    } else {
      setLoading(false)
      // Clear form data if no space is selected
      setFormData({
        name: "",
        description: "",
        industry: "",
        website: "",
        phone: "",
        address: "",
        is_active: true,
        is_partner: false,
        selectedServices: [],
        managerId: "",
        retainer: "",
        revenue: "",
        meta_api_key: "",
        google_api_key: "",
        shopify_api_key: "",
      })
    }
  }, [activeSpace])

  const loadData = async () => {
    if (!activeSpace) return
    
    setLoading(true)
    try {
      const [companiesData, servicesData, usersData, companyServicesData] = await Promise.all([
        fetchCompaniesOptimized(),
        fetchServicesOptimized(),
        fetchUsersOptimized(),
        getCompanyServices(activeSpace) // Fetch services for this specific company
      ])
      
      const spaceCompany = companiesData.find(c => c.id === activeSpace)
      if (spaceCompany) {
        setCompany(spaceCompany)
        
        // Get the service IDs from the fetched company services
        const selectedServiceIds = companyServicesData.map(service => service.id)
        
        setFormData(prev => {
          // Only update selectedServices if we actually got data, otherwise preserve current selection
          const newSelectedServices = selectedServiceIds.length > 0 || companyServicesData.length === 0 
            ? selectedServiceIds 
            : prev.selectedServices
          
          return {
            ...prev,
            name: spaceCompany.name || "",
            description: spaceCompany.description || "",
            industry: spaceCompany.industry || "",
            website: spaceCompany.website || "",
            phone: spaceCompany.phone || "",
            address: spaceCompany.address || "",
            is_active: spaceCompany.is_active !== false,
            is_partner: spaceCompany.is_partner || false,
            selectedServices: newSelectedServices,
            managerId: prev.managerId || "",
            retainer: spaceCompany.retainer?.toString() || "",
            revenue: spaceCompany.revenue?.toString() || "",
            meta_api_key: spaceCompany.meta_api_key || "",
            google_api_key: spaceCompany.google_api_key || "",
            shopify_api_key: spaceCompany.shopify_api_key || "",
          }
        })
      }
      
      setServices(servicesData)
      
      // Filter to managers and admins
      const managerUsers = usersData
        .filter(user => user.role === "manager" || user.role === "admin")
        .map(user => ({
          id: user.id,
          name: user.full_name || user.email || "Unknown"
        }))
      setManagers(managerUsers)
    } catch (error) {
      console.error("Error loading settings:", error)
      toastError("Failed to load space settings")
    } finally {
      setLoading(false)
    }
  }

  const handleSave = async () => {
    if (!activeSpace) {
      toastError("No space selected")
      return
    }

    // Store the selected services before saving to preserve them
    const servicesToSave = [...formData.selectedServices]

    setSaving(true)
    try {
      // Update company details
      const updateResult = await updateCompany(activeSpace, {
        name: formData.name,
        description: formData.description || undefined,
        industry: formData.industry || undefined,
        website: formData.website || undefined,
        phone: formData.phone || undefined,
        address: formData.address || undefined,
        is_active: formData.is_active,
        is_partner: formData.is_partner,
        retainer: formData.retainer ? parseFloat(formData.retainer) : undefined,
        revenue: formData.revenue ? parseFloat(formData.revenue) : undefined,
        meta_api_key: formData.meta_api_key !== undefined ? formData.meta_api_key : undefined,
        google_api_key: formData.google_api_key !== undefined ? formData.google_api_key : undefined,
        shopify_api_key: formData.shopify_api_key !== undefined ? formData.shopify_api_key : undefined,
      })

      if (!updateResult.success) {
        throw new Error(updateResult.error || "Failed to update company")
      }

      // Update services
      const servicesResult = await updateCompanyServices(activeSpace, servicesToSave)
      if (!servicesResult.success) {
        throw new Error(servicesResult.error || "Failed to update services")
      }

      toastSuccess("Space settings updated successfully")
      
      // Invalidate company cache to ensure fresh data
      invalidateCompanyCache()
      
      // Notify parent component to refresh services in header
      onServicesUpdated?.()
      
      // Optimistically update the form to show the saved services immediately
      // This prevents the UI from clearing while we verify the database
      setFormData(prev => ({
        ...prev,
        selectedServices: servicesToSave
      }))
      
      // Reload data after a delay to ensure database has updated
      // Retry logic to handle potential timing issues
      let retryCount = 0
      const maxRetries = 3
      
      const reloadAndVerify = async () => {
        // First verify the services were saved correctly before reloading form
        const reloadedServices = await getCompanyServices(activeSpace)
        const reloadedServiceIds = reloadedServices.map(s => s.id).sort()
        const expectedIds = servicesToSave.sort()
        
        // If the reloaded services don't match what we saved, retry
        if (JSON.stringify(expectedIds) !== JSON.stringify(reloadedServiceIds)) {
          if (retryCount < maxRetries) {
            retryCount++
            setTimeout(reloadAndVerify, 500)
            return // Don't reload form data yet
          } else {
            // Keep the optimistic update, don't reload form data
            return
          }
        }
        
        // Only reload form data if verification succeeds
        await loadData()
      }
      
      setTimeout(reloadAndVerify, 500)
    } catch (error) {
      console.error("Error saving settings:", error)
      const errorMessage = error instanceof Error ? error.message : "Failed to save settings"
      
      // Check if it's an RLS error and provide more context
      if (errorMessage.includes("42501") || errorMessage.includes("row-level security") || errorMessage.includes("RLS")) {
        toastError("Database Security Policy Error", {
          description: "The database security policy is preventing this operation. Please contact your database administrator to update the RLS policy on the 'company_services' table to allow admins and managers to manage services."
        })
      } else {
        toastError(errorMessage)
      }
    } finally {
      setSaving(false)
    }
  }

  const handleDeleteSpace = async () => {
    if (!activeSpace || !company) return
    
    if (deleteConfirmation !== company.name) {
      toastError("Space name does not match")
      return
    }

    setDeleting(true)
    try {
      const result = await deleteCompany(activeSpace)
      
      if (result.success) {
        toastSuccess("Space deleted successfully")
        setShowDeleteDialog(false)
        setDeleteConfirmation("")
        // Redirect to dashboard without a space selected
        router.push("/dashboard")
      } else {
        toastError(result.error || "Failed to delete space")
      }
    } catch (error) {
      toastError("An unexpected error occurred while deleting the space")
    } finally {
      setDeleting(false)
    }
  }

  const handleServiceToggle = (serviceId: string) => {
    setFormData(prev => ({
      ...prev,
      selectedServices: prev.selectedServices.includes(serviceId)
        ? prev.selectedServices.filter(id => id !== serviceId)
        : [...prev.selectedServices, serviceId]
    }))
  }

  const handleSendPasswordReset = async () => {
    if (!session?.user?.email) {
      toastError('Unable to send reset link. Please log in again.')
      return
    }

    setSendingResetLink(true)
    try {
      const response = await fetch('/api/password-reset', {
        method: 'POST',
        headers: {
          'Content-Type': 'application/json',
        },
        body: JSON.stringify({
          email: session.user.email
        })
      })

      const data = await response.json()

      if (!response.ok) {
        throw new Error(data.error || 'Failed to send reset link')
      }

      toastSuccess('Password reset link sent!', {
        description: 'Check your email for instructions to reset your password.'
      })
    } catch (error) {
      toastError('Failed to send password reset link', {
        description: error instanceof Error ? error.message : 'Please try again later.'
      })
    } finally {
      setSendingResetLink(false)
    }
  }

  if (loading) {
    return (
      <div className="flex items-center justify-center h-64">
        <div className="flex flex-col items-center gap-3">
          <LoadingSpinner size="lg" />
          <p className="text-sm text-muted-foreground">Loading settings...</p>
        </div>
      </div>
    )
  }

  if (!activeSpace) {
    return (
      <div className="flex flex-col items-center justify-center h-64 space-y-4">
        <div className="text-muted-foreground text-center">
          <p className="text-sm font-medium mb-2">No Space Selected</p>
          <p className="text-xs">Please select a space from the sidebar to view and edit its settings.</p>
        </div>
      </div>
    )
  }

  return (
    <div className="space-y-6">
      {/* Header */}
      <div className="flex items-center justify-between">
        <div>
          <h2 className="text-lg font-medium">Space Settings</h2>
          <p className="text-sm text-muted-foreground mt-1">
            Manage space information and configuration
          </p>
        </div>
        <div className="flex items-center gap-3">
          <Button onClick={handleSave} disabled={saving} className="gap-2">
            <Save className="w-4 h-4" />
            {saving ? "Saving..." : "Save Changes"}
          </Button>
          {activeSpace && (
            <Button 
              onClick={() => setShowDeleteDialog(true)} 
              variant="destructive" 
              className="gap-2"
            >
              <Trash2 className="w-4 h-4" />
              Delete Space
            </Button>
          )}
        </div>
      </div>

      {/* User Account Settings */}
      <Card className="mb-6">
        <CardHeader>
          <CardTitle className="flex items-center gap-2 text-base">
            <User className="w-4 h-4" />
            Account Settings
          </CardTitle>
          <CardDescription>
            Manage your account preferences and security
          </CardDescription>
        </CardHeader>
        <CardContent className="space-y-4">
          <div className="flex items-center justify-between p-4 border rounded-lg">
            <div className="space-y-1">
              <div className="flex items-center gap-2">
                <Mail className="w-4 h-4 text-muted-foreground" />
                <Label className="text-sm font-medium">Email Address</Label>
              </div>
              <p className="text-sm text-muted-foreground">
                {session?.user?.email || 'Not available'}
              </p>
            </div>
          </div>

          <div className="flex items-center justify-between p-4 border rounded-lg">
            <div className="space-y-1">
              <div className="flex items-center gap-2">
                <Lock className="w-4 h-4 text-muted-foreground" />
                <Label className="text-sm font-medium">Password</Label>
              </div>
              <p className="text-sm text-muted-foreground">
                Change your password to keep your account secure
              </p>
            </div>
            <Button 
              onClick={handleSendPasswordReset}
              disabled={sendingResetLink}
              variant="outline"
              className="gap-2"
            >
              {sendingResetLink ? (
                <>
                  <Loader2 className="w-4 h-4 animate-spin" />
                  Sending...
                </>
              ) : (
                <>
                  <Key className="w-4 h-4" />
                  Send Reset Link
                </>
              )}
            </Button>
          </div>
        </CardContent>
      </Card>

      <div className="grid grid-cols-1 lg:grid-cols-2 gap-6">
        {/* Basic Information */}
        <Card className="self-start">
          <CardHeader>
            <CardTitle className="flex items-center gap-2 text-base">
              <Building2 className="w-4 h-4" />
              Basic Information
            </CardTitle>
            <CardDescription>
              Core space details and identification
            </CardDescription>
          </CardHeader>
          <CardContent className="space-y-4">
            <div className="space-y-2">
              <Label htmlFor="name">Space Name *</Label>
              <Input
                id="name"
                value={formData.name}
                onChange={(e) => setFormData({ ...formData, name: e.target.value })}
                placeholder="Enter space name"
                required
              />
            </div>

            <div className="space-y-2">
              <Label htmlFor="description">Description</Label>
              <Textarea
                id="description"
                value={formData.description}
                onChange={(e) => setFormData({ ...formData, description: e.target.value })}
                placeholder="Enter space description"
                rows={3}
              />
            </div>

            <div className="space-y-2">
              <Label htmlFor="industry">Industry</Label>
              <Input
                id="industry"
                value={formData.industry}
                onChange={(e) => setFormData({ ...formData, industry: e.target.value })}
                placeholder="e.g., Technology, Healthcare, Finance"
              />
            </div>
          </CardContent>
        </Card>

        {/* Contact Information */}
        <Card className="self-start">
          <CardHeader>
            <CardTitle className="flex items-center gap-2 text-base">
              <Globe className="w-4 h-4" />
              Contact Information
            </CardTitle>
            <CardDescription>
              Contact details and website
            </CardDescription>
          </CardHeader>
          <CardContent className="space-y-4">
            <div className="space-y-2">
              <Label htmlFor="website">Website</Label>
              <Input
                id="website"
                type="url"
                value={formData.website}
                onChange={(e) => setFormData({ ...formData, website: e.target.value })}
                placeholder="https://example.com"
              />
            </div>

            <div className="space-y-2">
              <Label htmlFor="phone">Phone</Label>
              <Input
                id="phone"
                type="tel"
                value={formData.phone}
                onChange={(e) => setFormData({ ...formData, phone: e.target.value })}
                placeholder="+1 (555) 123-4567"
              />
            </div>

            <div className="space-y-2">
              <Label htmlFor="address">Address</Label>
              <Textarea
                id="address"
                value={formData.address}
                onChange={(e) => setFormData({ ...formData, address: e.target.value })}
                placeholder="Enter full address"
                rows={2}
              />
            </div>
          </CardContent>
        </Card>

        {/* Services */}
        <Card className="self-start">
          <CardHeader>
            <CardTitle className="flex items-center gap-2 text-base">
              <Briefcase className="w-4 h-4" />
              Services
            </CardTitle>
            <CardDescription>
              Select services available for this space
            </CardDescription>
          </CardHeader>
          <CardContent>
            <div className="grid grid-cols-2 gap-3">
              {services.map((service) => (
                <div key={service.id} className="flex items-center space-x-2">
                  <Checkbox
                    id={`service-${service.id}`}
                    checked={formData.selectedServices.includes(service.id)}
                    onCheckedChange={() => handleServiceToggle(service.id)}
                  />
                  <Label
                    htmlFor={`service-${service.id}`}
                    className="text-sm font-normal cursor-pointer"
                  >
                    {service.name}
                  </Label>
                </div>
              ))}
              {services.length === 0 && (
                <p className="text-sm text-muted-foreground col-span-2">
                  No services available
                </p>
              )}
            </div>
          </CardContent>
        </Card>

        {/* Financial Information */}
        <Card className="self-start">
          <CardHeader>
            <CardTitle className="flex items-center gap-2 text-base">
              <DollarSign className="w-4 h-4" />
              Financial Information
            </CardTitle>
            <CardDescription>
              Retainer and revenue details
            </CardDescription>
          </CardHeader>
          <CardContent className="space-y-4">
            <div className="space-y-2">
              <Label htmlFor="retainer">Monthly Retainer</Label>
              <Input
                id="retainer"
                type="number"
                step="0.01"
                value={formData.retainer}
                onChange={(e) => setFormData({ ...formData, retainer: e.target.value })}
                placeholder="0.00"
              />
              <p className="text-xs text-muted-foreground">
                Monthly retainer amount for this space
              </p>
            </div>

            <div className="space-y-2">
              <Label htmlFor="revenue">Revenue</Label>
              <Input
                id="revenue"
                type="number"
                step="0.01"
                value={formData.revenue}
                onChange={(e) => setFormData({ ...formData, revenue: e.target.value })}
                placeholder="0.00"
              />
              <p className="text-xs text-muted-foreground">
                Total revenue for this space
              </p>
            </div>
          </CardContent>
        </Card>

        {/* Status & Options */}
        <Card className="self-start">
          <CardHeader>
            <CardTitle className="flex items-center gap-2 text-base">
              <CheckCircle2 className="w-4 h-4" />
              Status & Options
            </CardTitle>
            <CardDescription>
              Space status and configuration options
            </CardDescription>
          </CardHeader>
          <CardContent className="space-y-4">
            <div className="flex items-center justify-between">
              <div className="space-y-0.5">
                <Label htmlFor="is_active">Active</Label>
                <p className="text-xs text-muted-foreground">
                  Active spaces are visible and accessible
                </p>
              </div>
              <Switch
                id="is_active"
                checked={formData.is_active}
                onCheckedChange={(checked) => setFormData({ ...formData, is_active: checked })}
              />
            </div>

            <div className="flex items-center justify-between">
              <div className="space-y-0.5">
                <Label htmlFor="is_partner">Partner</Label>
                <p className="text-xs text-muted-foreground">
                  Mark as a partner company
                </p>
              </div>
              <Switch
                id="is_partner"
                checked={formData.is_partner}
                onCheckedChange={(checked) => setFormData({ ...formData, is_partner: checked })}
              />
            </div>
          </CardContent>
        </Card>

        {/* API Keys */}
        <Card className="lg:col-span-2">
          <CardHeader>
            <CardTitle className="flex items-center gap-2 text-base">
              <Key className="w-4 h-4" />
              API Keys
            </CardTitle>
            <CardDescription>
              Manage API keys for third-party integrations
            </CardDescription>
          </CardHeader>
          <CardContent className="space-y-4">
            <div className="space-y-4">
              <div className="flex items-center justify-between">
                <div className="flex items-center gap-2">
                  {company?.google_ads_developer_token && (
                    <CheckCircle className="w-4 h-4 text-green-500" />
                  )}
                  <div>
                    <Label>Google Ads API</Label>
                    <p className="text-xs text-muted-foreground mt-0.5">
                      Configure Google Ads API credentials
                    </p>
                  </div>
                </div>
                <Button
                  type="button"
                  variant="outline"
                  size="sm"
                  onClick={() => setShowGoogleAdsModal(true)}
                  className="gap-2"
                >
                  <Settings className="w-4 h-4" />
                  {company?.google_ads_developer_token ? "Edit" : "Configure"}
                </Button>
              </div>

              <div className="flex items-center justify-between">
                <div className="flex items-center gap-2">
                  {company?.meta_ads_app_id && (
                    <CheckCircle className="w-4 h-4 text-green-500" />
                  )}
                  <div>
                    <Label>Meta Ads API</Label>
                    <p className="text-xs text-muted-foreground mt-0.5">
                      Configure Meta (Facebook/Instagram) Ads API credentials
                    </p>
                  </div>
                </div>
                <Button
                  type="button"
                  variant="outline"
                  size="sm"
                  onClick={() => setShowMetaAdsModal(true)}
                  className="gap-2"
                >
                  <Settings className="w-4 h-4" />
                  {company?.meta_ads_app_id ? "Edit" : "Configure"}
                </Button>
              </div>

              <div className="flex items-center justify-between">
                <div className="flex items-center gap-2">
                  {company?.shopify_store_domain && (
                    <CheckCircle className="w-4 h-4 text-green-500" />
                  )}
                  <div>
                    <Label>Shopify API</Label>
                    <p className="text-xs text-muted-foreground mt-0.5">
                      Configure Shopify API credentials
                    </p>
                  </div>
                </div>
                <Button
                  type="button"
                  variant="outline"
                  size="sm"
                  onClick={() => setShowShopifyModal(true)}
                  className="gap-2"
                >
                  <Settings className="w-4 h-4" />
                  {company?.shopify_store_domain ? "Edit" : "Configure"}
                </Button>
              </div>

              <div className="flex items-center justify-between">
                <div className="flex items-center gap-2">
                  {company?.klaviyo_public_api_key && (
                    <CheckCircle className="w-4 h-4 text-green-500" />
                  )}
                  <div>
                    <Label>Klaviyo API</Label>
                    <p className="text-xs text-muted-foreground mt-0.5">
                      Configure Klaviyo API credentials
                    </p>
                  </div>
                </div>
                <Button
                  type="button"
                  variant="outline"
                  size="sm"
                  onClick={() => setShowKlaviyoModal(true)}
                  className="gap-2"
                >
                  <Settings className="w-4 h-4" />
                  {company?.klaviyo_public_api_key ? "Edit" : "Configure"}
                </Button>
              </div>
            </div>
          </CardContent>
        </Card>
      </div>

      {/* Save Button (Mobile) */}
      <div className="lg:hidden">
        <Button onClick={handleSave} disabled={saving} className="w-full gap-2">
          <Save className="w-4 h-4" />
          {saving ? "Saving..." : "Save Changes"}
        </Button>
      </div>

      {/* Delete Space Confirmation Dialog */}
      <Dialog open={showDeleteDialog} onOpenChange={setShowDeleteDialog}>
        <DialogContent className="max-w-md">
          <DialogHeader>
            <DialogTitle className="flex items-center gap-2 text-destructive">
              <AlertTriangle className="w-5 h-5" />
              Delete Space
            </DialogTitle>
            <DialogDescription>
              This action cannot be undone. This will permanently delete the space and all associated data including projects, tasks, documents, and events.
            </DialogDescription>
          </DialogHeader>
          
          <Alert className="border-destructive/50 bg-destructive/10">
            <AlertTriangle className="h-4 w-4 text-destructive" />
            <AlertDescription className="text-destructive">
              <strong>Warning:</strong> All data associated with this space will be permanently deleted.
            </AlertDescription>
          </Alert>

          <div className="space-y-2">
            <Label htmlFor="delete-confirmation">
              Type <strong>{company?.name || "the space name"}</strong> to confirm deletion:
            </Label>
            <Input
              id="delete-confirmation"
              value={deleteConfirmation}
              onChange={(e) => setDeleteConfirmation(e.target.value)}
              placeholder="Enter space name"
              className="font-mono"
            />
          </div>

          <DialogFooter>
            <Button 
              variant="outline" 
              onClick={() => {
                setShowDeleteDialog(false)
                setDeleteConfirmation("")
              }}
              disabled={deleting}
            >
              Cancel
            </Button>
            <Button
              variant="destructive"
              onClick={handleDeleteSpace}
              disabled={deleting || deleteConfirmation !== company?.name}
              className="gap-2"
            >
              {deleting ? (
                <>
                  <Loader2 className="w-4 h-4 animate-spin" />
                  Deleting...
                </>
              ) : (
                <>
                  <Trash2 className="w-4 h-4" />
                  Delete Space
                </>
              )}
            </Button>
          </DialogFooter>
        </DialogContent>
      </Dialog>

      {/* API Credentials Modals */}
      {activeSpace && (
        <>
          <GoogleAdsCredentialsModal
            isOpen={showGoogleAdsModal}
            onClose={() => setShowGoogleAdsModal(false)}
            onSaved={() => {
              loadData()
            }}
            companyId={activeSpace}
            initialCredentials={{
              developer_token: company?.google_ads_developer_token,
              client_id: company?.google_ads_client_id,
              client_secret: company?.google_ads_client_secret,
              refresh_token: company?.google_ads_refresh_token,
              customer_id: company?.google_ads_customer_id,
            }}
          />
          <MetaAdsCredentialsModal
            isOpen={showMetaAdsModal}
            onClose={() => setShowMetaAdsModal(false)}
            onSaved={() => {
              loadData()
            }}
            companyId={activeSpace}
            initialCredentials={{
              app_id: company?.meta_ads_app_id,
              app_secret: company?.meta_ads_app_secret,
              access_token: company?.meta_ads_access_token,
              ad_account_id: company?.meta_ads_ad_account_id,
              system_user_token: company?.meta_ads_system_user_token,
            }}
          />
          <ShopifyCredentialsModal
            isOpen={showShopifyModal}
            onClose={() => setShowShopifyModal(false)}
            onSaved={() => {
              loadData()
            }}
            companyId={activeSpace}
            initialCredentials={{
              store_domain: company?.shopify_store_domain,
              api_key: company?.shopify_api_key,
              api_secret_key: company?.shopify_api_secret_key,
              access_token: company?.shopify_access_token,
              scopes: company?.shopify_scopes,
            }}
          />
          <KlaviyoCredentialsModal
            isOpen={showKlaviyoModal}
            onClose={() => setShowKlaviyoModal(false)}
            onSaved={() => {
              loadData()
            }}
            companyId={activeSpace}
            initialCredentials={{
              public_api_key: company?.klaviyo_public_api_key,
              private_api_key: company?.klaviyo_private_api_key,
            }}
          />
        </>
      )}
    </div>
  )
}
<|MERGE_RESOLUTION|>--- conflicted
+++ resolved
@@ -1,11 +1,7 @@
 "use client"
 
 import { useState, useEffect } from "react"
-<<<<<<< HEAD
-import { Save, Building2, Globe, Phone, MapPin, Briefcase, CheckCircle2, XCircle, Users, Key, Lock, DollarSign, Trash2, AlertTriangle, User, Mail } from "lucide-react"
-=======
-import { Save, Building2, Globe, Phone, MapPin, Briefcase, CheckCircle2, XCircle, Users, Key, Lock, DollarSign, Trash2, AlertTriangle, X, CheckCircle } from "lucide-react"
->>>>>>> 26605cc6
+import { Save, Building2, Globe, Phone, MapPin, Briefcase, CheckCircle2, XCircle, Users, Key, Lock, DollarSign, Trash2, AlertTriangle, User, Mail, X, CheckCircle } from "lucide-react"
 import { Button } from "@/components/ui/button"
 import { Input } from "@/components/ui/input"
 import { Label } from "@/components/ui/label"
@@ -47,14 +43,11 @@
   const [showDeleteDialog, setShowDeleteDialog] = useState(false)
   const [deleteConfirmation, setDeleteConfirmation] = useState("")
   const [deleting, setDeleting] = useState(false)
-<<<<<<< HEAD
   const [sendingResetLink, setSendingResetLink] = useState(false)
-=======
   const [showGoogleAdsModal, setShowGoogleAdsModal] = useState(false)
   const [showMetaAdsModal, setShowMetaAdsModal] = useState(false)
   const [showShopifyModal, setShowShopifyModal] = useState(false)
   const [showKlaviyoModal, setShowKlaviyoModal] = useState(false)
->>>>>>> 26605cc6
   const router = useRouter()
   
   const [formData, setFormData] = useState({
